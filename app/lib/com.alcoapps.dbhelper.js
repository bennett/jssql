/**
 * ## JavaScript wrapper around Ti.Database API
 *
 * DBHelper provides a Javascript-friendly interface to your local SQLite databases.  If you're not
 * familiar with SQL Syntax, or simply want to keep your code as clean as possible (why wouldn't you?),
 * this library will provide you with a clean interface to your SQLite databases.
 *
 * @class dbhelper
 */
function dbhelper(dbpath, dbname, remoteBackup) {

    this.dbname = dbname;
    this.db = Ti.Database.install(dbpath, dbname);
    if (Ti.Platform.getOsname() !== 'android' && (remoteBackup === true || remoteBackup === false)) {
        this.db.file.setRemoteBackup(remoteBackup);
    }
}

dbhelper.prototype.exec = function (sql) {

    this.db = Ti.Database.open(this.dbname);
    this.db.execute('BEGIN');

    var result = this.getData(sql);

    this.db.execute('COMMIT');
    this.db.close();
    return result;
}

dbhelper.prototype.getData = function () {
    var result = null;
    var results =
        [
        ];

    var db = Ti.Database.open(this.dbname);

    try {
        var resultSet = Function.apply.call(db.execute, db, arguments);
    } catch (err) {
        alert('Database error');
        return;
    }
    if (resultSet) {
        while (resultSet.isValidRow()) {
            result = {};
            /**
             * @TODO
             * When use SDK 3.3.X,
             * fieldCount on iOS is not a function anymore!!!
             */
            if (Ti.Platform.getOsname() === 'android') {
                var fieldCount = resultSet.fieldCount;
            } else {
                var fieldCount = resultSet.fieldCount();
            }
            for (var i = 0; i < fieldCount; i++) {
                var value = resultSet.field(i);
                result[resultSet.fieldName(i)] = value;
            }
            results.push(result);
            resultSet.next();
        }
        resultSet.close();
    }

    db.close();

    return results;
};

dbhelper.prototype.get = function (obj, callback) {
    obj.fields = obj.fields || '*';

    var sql = "SELECT " + obj.fields + " FROM " + obj.table;
    if (obj.where) {
        sql += ' WHERE ' + obj.where
    }
    if (obj.group) {
        sql += ' GROUP BY ' + obj.group
    }
    if (obj.order) {
        sql += ' ORDER BY ' + obj.order
    }
    if (obj.limit) {
        sql += ' LIMIT ' + obj.limit
    }
    console.log(sql);
    if (callback) {
        callback(this.getData(sql));
    } else {
        return this.getData(sql);
    }
}

dbhelper.prototype.getEntry = function (obj, callback) {

    var sql = 'SELECT * FROM ' + obj.table + ' WHERE id=' + obj.id + ' LIMIT 1';
    if (obj.field) {
        sql = 'SELECT * FROM ' + obj.table + ' WHERE ' + obj.field + '="' + obj.id + '" LIMIT 1';
    }
    var result = this.getData(sql);
    if (callback) {
        callback(result[0]);
    } else {
        return result[0];
    }
}

dbhelper.prototype.getImage = function (obj, callback) {

    var sql = "SELECT " + obj.field + " FROM " + obj.table;
    var rs = this.getData(sql);
    var img = rs.fieldByName(obj.field)
    rs.close();
    if (callback) {
        callback(img);
    } else {
        return img;
    }
}

dbhelper.prototype.set = function (obj) {

    var keys = Object.keys(obj.data);
    var vals = [];
    keys.forEach(function (item) {
        switch (typeof obj.data[item]) {
            case "string":
                vals.push('"' + obj.data[item] + '"');
                break;
            case "number":
                vals.push(obj.data[item]);
                break;
        }
    })

    var sql = "INSERT INTO " + obj.table + " (" + keys.toString() + ") VALUES (" + vals.toString() + ")";
    try {
        this.getData(sql);
        return this.db.lastInsertRowId;
    } catch (e) {
        console.log('err');
    }
}

dbhelper.prototype.delete = function (obj) {

    if (obj.where) {
        var sql = "DELETE FROM " + obj.table + " WHERE " + obj.where;
    } else {
        var sql = "DELETE FROM " + obj.table;
    }

    this.getData(sql);
    return this.db.rowsAffected;
}

dbhelper.prototype.countRows = function (obj, callback) {

    var sql = 'SELECT COUNT(id) as counter FROM ' + obj.table;
    if (obj.where) {
        sql += ' WHERE ' + obj.where;
    }

    var result = this.getData(sql);
    if (callback) {
        callback(result[0].counter);
    } else {
        return result[0].counter;
    }
}

<<<<<<< HEAD
/**
 * Performs a SQL UPDATE
 * @method update
 * @param {Object} obj Object with the properties: table, where and data, which is a dictionary of field_name=value
 * @return {Number} Amount of affected rows
 */
dbhelper.prototype.update = function (obj) {
=======
dbhelper.prototype.edit = function (obj) {
>>>>>>> a6d3ace5

    var sql = "UPDATE " + obj.table + " SET ";
    var keys = Object.keys(obj.data);
    var sets = [];
    keys.forEach(function (item) {
        switch (typeof obj.data[item]) {
            case "string":
                sets.push(item + ' = "' + obj.data[item] + '"');
                break;
            case "number":
                sets.push(item + ' = ' + obj.data[item]);
                break;
        }
    })
    sql += sets.toString() + ' WHERE ' + obj.where;
    this.getData(sql);
    return this.db.rowsAffected;
}

<<<<<<< HEAD
/**
 * Performs a SQL UPDATE
 *
 * Capsules the update function
 *
 * @method edit
 * @param {Object} obj Object with the properties: table, where and data, which is a dictionary of field_name=value
 * @return {Number} Amount of affected rows
 */
dbhelper.prototype.edit = function (obj) {
    return this.update(obj);
}

/**
 * Takes a flat JSON string and a table name and creates a table
 * @method createFromJSON
 * @param {String} json
 * @param {String} tableName
 */
=======
>>>>>>> a6d3ace5
dbhelper.prototype.createFromJSON = function (json, tableName) {

    var _that = this;
    var obj = JSON.parse(json);
    var fields = [];
    var fieldsPure = [];

    var columns = Object.keys(obj[0]); // get column names
    columns.forEach(function (e) {
        fields.push(e + ' TEXT');
        fieldsPure.push(e); // I'm also creating a string w/o the data-type to be used by the insert
    })
    this.getData('create table ' + tableName + '(' + fields.toString() + ')');

    var sql = '';
    var values = [];
    obj.forEach(function (row) {
        values = [];
        columns.forEach(function (cols) {
            values.push('"' + row[cols] + '"');
        })
        sql = "INSERT INTO " + tableName + " (" + fieldsPure + ") VALUES (" + values.toString() + ")";
        _that.db.execute(sql);
    })
}

dbhelper.prototype.close = function () {

    this.db.close();
}

dbhelper.prototype.drop = function (tablename) {

    this.getData('DROP TABLE ' + tablename);
}

dbhelper.prototype.tableExists = function (tablename) {

    var out, rs;
    rs = this.getData("SELECT name FROM sqlite_master WHERE type='table' AND name='" + tablename + "'");

    if (rs.rowCount === 1) {
        rs.close();
        return true
    } else {
        rs.close();
        return false
    }
}

exports.dbhelper = dbhelper;<|MERGE_RESOLUTION|>--- conflicted
+++ resolved
@@ -6,6 +6,14 @@
  * this library will provide you with a clean interface to your SQLite databases.
  *
  * @class dbhelper
+ */
+
+/**
+ * Creates an instance of the database class pointing to your local SQLite database
+ * @constructor
+ * @param {String} path Path to database to use
+ * @param {String} name Name to give to your database
+ * @param {Bool} remoteBackup Should the database on iOS be stored in iCloud
  */
 function dbhelper(dbpath, dbname, remoteBackup) {
 
@@ -16,6 +24,11 @@
     }
 }
 
+/**
+ * Execute an SQL Statement against the database.
+ * @method exec
+ * @param {String} sql SQL statement to run
+ */
 dbhelper.prototype.exec = function (sql) {
 
     this.db = Ti.Database.open(this.dbname);
@@ -70,6 +83,23 @@
     return results;
 };
 
+/**
+ Performs a SQL SELECT
+ *
+ db.get({
+		fields: 'id',
+		table: 'users',
+		where: 'email="some@email.com"',
+ order: 'id ASC'
+ },function(data){
+	 	console.log(data);
+	})
+ *
+ @method get
+ @param {Object} obj Object with the properties: fields, table, where and order
+ @param {Function} callback Callback function to execute when the SELECT has completed.
+ @return {Object} JSON object
+ */
 dbhelper.prototype.get = function (obj, callback) {
     obj.fields = obj.fields || '*';
 
@@ -86,7 +116,6 @@
     if (obj.limit) {
         sql += ' LIMIT ' + obj.limit
     }
-    console.log(sql);
     if (callback) {
         callback(this.getData(sql));
     } else {
@@ -94,6 +123,21 @@
     }
 }
 
+/**
+ Performs a SQL SELECT for a single entry
+ *
+ db.get({
+		field: 'id',
+		table: 'users',
+ },function(data){
+	 	console.log(data);
+	})
+ *
+ @method get
+ @param {Object} obj Object with the properties: field and table
+ @param {Function} callback Callback function to execute when the SELECT has completed.
+ @return {Object} JSON object
+ */
 dbhelper.prototype.getEntry = function (obj, callback) {
 
     var sql = 'SELECT * FROM ' + obj.table + ' WHERE id=' + obj.id + ' LIMIT 1';
@@ -108,6 +152,13 @@
     }
 }
 
+/**
+ * Returns an image from a Blob field
+ * @method getImage
+ @param {Object} obj Object with the properties: field, table and where
+ @param {Function} callback Callback function to execute when the SELECT has completed.
+ @return {Image} Image object
+ */
 dbhelper.prototype.getImage = function (obj, callback) {
 
     var sql = "SELECT " + obj.field + " FROM " + obj.table;
@@ -121,6 +172,11 @@
     }
 }
 
+/**
+ * Performs a SQL INSERT
+ * @method set
+ * @param {obj} object Object with the properties: table and data, which is a dictionary of field_name=value
+ */
 dbhelper.prototype.set = function (obj) {
 
     var keys = Object.keys(obj.data);
@@ -145,6 +201,12 @@
     }
 }
 
+/**
+ * Performs a SQL DELETE
+ * @method delete
+ * @param {Object} obj Object with the properties: table and where
+ * @return {Number} Amount of affected rows
+ */
 dbhelper.prototype.delete = function (obj) {
 
     if (obj.where) {
@@ -157,11 +219,18 @@
     return this.db.rowsAffected;
 }
 
+/**
+ * Performs a SQL COUNT
+ *
+ * Uses the field "id"
+ * @param obj
+ * @returns {Number}
+ */
 dbhelper.prototype.countRows = function (obj, callback) {
 
     var sql = 'SELECT COUNT(id) as counter FROM ' + obj.table;
     if (obj.where) {
-        sql += ' WHERE ' + obj.where;
+        sql += ' WHERE ' + where;
     }
 
     var result = this.getData(sql);
@@ -172,7 +241,6 @@
     }
 }
 
-<<<<<<< HEAD
 /**
  * Performs a SQL UPDATE
  * @method update
@@ -180,9 +248,6 @@
  * @return {Number} Amount of affected rows
  */
 dbhelper.prototype.update = function (obj) {
-=======
-dbhelper.prototype.edit = function (obj) {
->>>>>>> a6d3ace5
 
     var sql = "UPDATE " + obj.table + " SET ";
     var keys = Object.keys(obj.data);
@@ -202,7 +267,6 @@
     return this.db.rowsAffected;
 }
 
-<<<<<<< HEAD
 /**
  * Performs a SQL UPDATE
  *
@@ -222,8 +286,6 @@
  * @param {String} json
  * @param {String} tableName
  */
-=======
->>>>>>> a6d3ace5
 dbhelper.prototype.createFromJSON = function (json, tableName) {
 
     var _that = this;
@@ -250,16 +312,30 @@
     })
 }
 
+/**
+ * Closes the database
+ * @method close
+ */
 dbhelper.prototype.close = function () {
 
     this.db.close();
 }
 
+/**
+ * Drops the database
+ * @method drop
+ */
 dbhelper.prototype.drop = function (tablename) {
 
     this.getData('DROP TABLE ' + tablename);
 }
 
+/**
+ * Checks if the given table exists in the current database
+ * @method tableExists
+ * @param {String} tablename
+ * @return {Boolean} True or False
+ */
 dbhelper.prototype.tableExists = function (tablename) {
 
     var out, rs;
